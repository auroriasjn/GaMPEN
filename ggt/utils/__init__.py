--- conflicted
+++ resolved
@@ -1,28 +1,20 @@
 from .device_utils import discover_devices
-<<<<<<< HEAD
 from .tensor_utils import (
     tensor_to_numpy,
     arsinh_normalize,
     load_tensor,
     standardize_labels,
 )
-from .model_utils import get_output_shape
 from .data_utils import load_cat
-=======
-from .tensor_utils import tensor_to_numpy, arsinh_normalize, load_tensor
 from .model_utils import get_output_shape, enable_dropout
->>>>>>> fd8961a4
 
 __all__ = [
     "discover_devices",
     "tensor_to_numpy",
     "arsinh_normalize",
     "load_tensor",
-<<<<<<< HEAD
     "standardize_labels",
     "load_cat",
-=======
     "get_output_shape",
     "enable_dropout",
->>>>>>> fd8961a4
 ]