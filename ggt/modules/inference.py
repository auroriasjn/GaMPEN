--- conflicted
+++ resolved
@@ -30,12 +30,8 @@
     n_workers=1,
     model_type="ggt",
     n_out=1,
-<<<<<<< HEAD
-    use_dropout=False,
-=======
     mc_dropout=False,
     dropout_rate=None,
->>>>>>> c5065a76
 ):
     """Using the model defined in model path, return the output values for
     the given set of images"""
@@ -82,13 +78,8 @@
     model.eval()
 
     # Enable Monte Carlo dropout if requested
-<<<<<<< HEAD
-    if use_dropout:
-        logging.info(" -- activating Monte Carlo dropout...")
-=======
     if mc_dropout:
         logging.info("Activating Monte Carlo dropout...")
->>>>>>> c5065a76
         enable_dropout(model)
 
     with torch.no_grad():
@@ -266,9 +257,6 @@
     model_type,
     repeat_dims,
     label_scaling,
-<<<<<<< HEAD
-    use_dropout,
-=======
     mc_dropout,
     dropout_rate,
     transform,
@@ -279,7 +267,6 @@
     labels,
     scaling_data_dir,
     scaling_slug,
->>>>>>> c5065a76
 ):
 
     if labels is False:
@@ -341,23 +328,7 @@
         load_labels=labels,
     )
 
-<<<<<<< HEAD
-    # Make predictions
-    preds = predict(
-        model_path,
-        dataset,
-        cutout_size,
-        channels,
-        parallel=parallel,
-        batch_size=batch_size,
-        n_workers=n_workers,
-        model_type=model_type,
-        n_out=len(label_cols_arr),
-        use_dropout=use_dropout,
-    )
-=======
     for run_num in range(ini_run_num, n_runs + ini_run_num):
->>>>>>> c5065a76
 
         logging.info(f"Running inference run {run_num}")
 
