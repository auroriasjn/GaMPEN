# -*- coding: utf-8 -*-
import click
import logging
import math
from pathlib import Path
from functools import partial

import mlflow

import torch
import torch.nn as nn
import torch.optim as opt

# import torch_optimizer as opt
import kornia.augmentation as K

from ggt.data import FITSDataset, get_data_loader
from ggt.models import model_factory, model_stats, save_trained_model
from ggt.train import create_trainer
from ggt.utils import discover_devices
from ggt.visualization.spatial_transform import visualize_spatial_transform


@click.command()
<<<<<<< HEAD
@click.option('--experiment_name', type=str, default='demo')
@click.option('--run_id', type=str, default=None, 
help='''The run id. Practically this only needs to be used 
if you are resuming a previosuly run experiment''')
@click.option('--run_name', type=str, default=None,
help='''A run is supposed to be a sub-class of an experiment.
So this variable should be specified accordingly''')
@click.option('--model_type',
              type=click.Choice(['ggt','vgg16'], case_sensitive=False),
              default='ggt')
@click.option('--model_state', type=click.Path(exists=True), default=None)
@click.option('--data_dir', type=click.Path(exists=True), required=True)
@click.option('--split_slug', type=str, required=True,
help='''This specifies how the data is split into train/
devel/test sets. Balanced/Unbalanced refer to whether selecting 
equal number of images from each class. xs, sm, lg, dev all refer 
to what fraction is picked for train/devel/test.''')
@click.option('--target_metric', type=str, default='bt_g')
@click.option('--expand_data', type=int, default=16,
help = '''This controls the factor by which the training
data is augmented''')
@click.option('--cutout_size', type=int, default=167)
@click.option('--channels', type=int, default=1)
@click.option('--n_workers', type=int, default=16,
help='''The number of workers to be used during the
data loading process.''')
@click.option('--batch_size', type=int, default=32)
@click.option('--epochs', type=int, default=40)
@click.option('--lr', type=float, default=0.005)
@click.option('--momentum', type=float, default=0.9)
@click.option('--parallel/--no-parallel', default=False,
help='''The parallel argument controls whether or not 
to use multiple GPUs when they are available''')
@click.option('--normalize/--no-normalize', default=True,
help='''The normalize argument controls whether or not, the
loaded images will be normalized using the arcsinh function''')
@click.option('--transform/--no-transform', default=True,
help='''If True, the training images are passed through a 
series of random transformations''')
@click.option('--repeat_dims/--no-repeat_dims', default=False,
help='''In case of multi-channel data, whether to repeat a two 
dimensional image as many times as the number of channels''')
@click.option('--nesterov/--no-nesterov', default=False,
help='''Whether to use Nesterov momentum or not''')
=======
@click.option("--experiment_name", type=str, default="demo")
@click.option(
    "--run_id",
    type=str,
    default=None,
    help="""The run id. Practically this only needs to be used
if you are resuming a previosuly run experiment""",
)
@click.option(
    "--run_name",
    type=str,
    default=None,
    help="""A run is supposed to be a sub-class of an experiment.
So this variable should be specified accordingly""",
)
@click.option(
    "--model_type",
    type=click.Choice(["ggt"], case_sensitive=False),
    default="ggt",
)
@click.option("--model_state", type=click.Path(exists=True), default=None)
@click.option("--data_dir", type=click.Path(exists=True), required=True)
@click.option(
    "--split_slug",
    type=str,
    required=True,
    help="""This specifies how the data is split into train/
devel/test sets. Balanced/Unbalanced refer to whether selecting
equal number of images from each class. xs, sm, lg, dev all refer
to what fraction is picked for train/devel/test.""",
)
@click.option("--target_metric", type=str, default="bt_g")
@click.option(
    "--expand_data",
    type=int,
    default=16,
    help="""This controls the factor by which the training
data is augmented""",
)
@click.option("--cutout_size", type=int, default=167)
@click.option("--channels", type=int, default=1)
@click.option(
    "--n_workers",
    type=int,
    default=16,
    help="""The number of workers to be used during the
data loading process.""",
)
@click.option("--batch_size", type=int, default=32)
@click.option("--epochs", type=int, default=40)
@click.option("--lr", type=float, default=0.005)
@click.option("--momentum", type=float, default=0.9)
@click.option(
    "--parallel/--no-parallel",
    default=False,
    help="""The parallel argument controls whether or not
to use multiple GPUs when they are available""",
)
@click.option(
    "--normalize/--no-normalize",
    default=True,
    help="""The normalize argument controls whether or not, the
loaded images will be normalized using the arcsinh function""",
)
@click.option(
    "--transform/--no-transform",
    default=True,
    help="""If True, the training images are passed through a
series of random transformations""",
)
>>>>>>> ad18f84f
def train(**kwargs):
    """Runs the training procedure using MLFlow."""

    # Copy and log args
    args = {k: v for k, v in kwargs.items()}

    # Discover devices
    args["device"] = discover_devices()

    # Create the model given model_type
    cls = model_factory(args["model_type"])
    model = cls(args["cutout_size"], args["channels"])
    model = nn.DataParallel(model) if args["parallel"] else model
    model = model.to(args["device"])

    # Load the model from a saved state if provided
    if args["model_state"]:
        model.load_state_dict(torch.load(args["model_state"]))

    # Define the optimizer and criterion
<<<<<<< HEAD
    optimizer = opt.SGD(model.parameters(), lr=args['lr'],
                        momentum=args['momentum'],
                        nesterov=args['nesterov'])
=======
    optimizer = opt.SGD(
        model.parameters(), lr=args["lr"], momentum=args["momentum"]
    )
>>>>>>> ad18f84f
    criterion = nn.MSELoss()

    # Create a DataLoader factory based on command-line args
    loader_factory = partial(
        get_data_loader,
        batch_size=args["batch_size"],
        n_workers=args["n_workers"],
    )

    # Select the desired transforms
    T = None
    if args["transform"]:
        T = nn.Sequential(
            K.RandomHorizontalFlip(),
            K.RandomVerticalFlip(),
            K.RandomRotation(360),
        )

    # Generate the DataLoaders and log the train/devel/test split sizes
<<<<<<< HEAD
    splits = ('train', 'devel', 'test')
    datasets = {k: FITSDataset(
        data_dir=args['data_dir'],
        slug=args['split_slug'],
        cutout_size=args['cutout_size'],
        channels=args['channels'],
        normalize=args['normalize'],
        repeat_dims = args['repeat_dims'],
        label_col=args['target_metric'],
        transform=T if k == 'train' else None,
        expand_factor=args['expand_data'] if k == 'train' else 1,
        split=k) for k in splits}
=======
    splits = ("train", "devel", "test")
    datasets = {
        k: FITSDataset(
            data_dir=args["data_dir"],
            slug=args["split_slug"],
            cutout_size=args["cutout_size"],
            channels=args["channels"],
            normalize=args["normalize"],
            label_col=args["target_metric"],
            transform=T if k == "train" else None,
            expand_factor=args["expand_data"] if k == "train" else 1,
            split=k,
        )
        for k in splits
    }
>>>>>>> ad18f84f
    loaders = {k: loader_factory(v) for k, v in datasets.items()}
    args["splits"] = {k: len(v.dataset) for k, v in loaders.items()}

    # Start the training process
    mlflow.set_experiment(args["experiment_name"])
    with mlflow.start_run(run_id=args["run_id"], run_name=args["run_name"]):
        # Write the parameters and model stats to MLFlow
        args = {**args, **model_stats(model)}  # py3.9: d1 |= d2
        for k, v in args.items():
            mlflow.log_param(k, v)

        # Set up trainer
        trainer = create_trainer(
            model, optimizer, criterion, loaders, args["device"]
        )

        # Run trainer and save model state
        trainer.run(loaders["train"], max_epochs=args["epochs"])
        slug = (
            f"{args['experiment_name']}-{args['split_slug']}-"
            f"{mlflow.active_run().info.run_id}"
        )
        model_path = save_trained_model(model, slug)

        # Log model as an artifact
        mlflow.log_artifact(model_path)

        # Visualize spatial transformation
<<<<<<< HEAD
        if args['model_type'] != 'vgg16':
            if hasattr(model, 'spatial_transform') or \
                    hasattr(model.module, 'spatial_transform'):
                output_dir = Path("output") / slug
                output_dir.mkdir(parents=True, exist_ok=True)
                nrow = round(math.sqrt(args['batch_size']))
                visualize_spatial_transform(model, loaders['devel'], 
                                            output_dir,device=args['device'], 
                                            nrow=nrow)

                # Log output directory as an artifact
                mlflow.log_artifacts(output_dir)
=======
        if hasattr(model, "spatial_transform") or hasattr(
            model.module, "spatial_transform"
        ):
            output_dir = Path("output") / slug
            output_dir.mkdir(parents=True, exist_ok=True)
            nrow = round(math.sqrt(args["batch_size"]))
            visualize_spatial_transform(
                model,
                loaders["devel"],
                output_dir,
                device=args["device"],
                nrow=nrow,
            )

        # Log output directory as an artifact
        mlflow.log_artifacts(output_dir)
>>>>>>> ad18f84f


if __name__ == "__main__":
    log_fmt = "%(asctime)s - %(name)s - %(levelname)s - %(message)s"
    logging.basicConfig(level=logging.INFO, format=log_fmt)

    train()<|MERGE_RESOLUTION|>--- conflicted
+++ resolved
@@ -22,7 +22,6 @@
 
 
 @click.command()
-<<<<<<< HEAD
 @click.option('--experiment_name', type=str, default='demo')
 @click.option('--run_id', type=str, default=None, 
 help='''The run id. Practically this only needs to be used 
@@ -67,78 +66,6 @@
 dimensional image as many times as the number of channels''')
 @click.option('--nesterov/--no-nesterov', default=False,
 help='''Whether to use Nesterov momentum or not''')
-=======
-@click.option("--experiment_name", type=str, default="demo")
-@click.option(
-    "--run_id",
-    type=str,
-    default=None,
-    help="""The run id. Practically this only needs to be used
-if you are resuming a previosuly run experiment""",
-)
-@click.option(
-    "--run_name",
-    type=str,
-    default=None,
-    help="""A run is supposed to be a sub-class of an experiment.
-So this variable should be specified accordingly""",
-)
-@click.option(
-    "--model_type",
-    type=click.Choice(["ggt"], case_sensitive=False),
-    default="ggt",
-)
-@click.option("--model_state", type=click.Path(exists=True), default=None)
-@click.option("--data_dir", type=click.Path(exists=True), required=True)
-@click.option(
-    "--split_slug",
-    type=str,
-    required=True,
-    help="""This specifies how the data is split into train/
-devel/test sets. Balanced/Unbalanced refer to whether selecting
-equal number of images from each class. xs, sm, lg, dev all refer
-to what fraction is picked for train/devel/test.""",
-)
-@click.option("--target_metric", type=str, default="bt_g")
-@click.option(
-    "--expand_data",
-    type=int,
-    default=16,
-    help="""This controls the factor by which the training
-data is augmented""",
-)
-@click.option("--cutout_size", type=int, default=167)
-@click.option("--channels", type=int, default=1)
-@click.option(
-    "--n_workers",
-    type=int,
-    default=16,
-    help="""The number of workers to be used during the
-data loading process.""",
-)
-@click.option("--batch_size", type=int, default=32)
-@click.option("--epochs", type=int, default=40)
-@click.option("--lr", type=float, default=0.005)
-@click.option("--momentum", type=float, default=0.9)
-@click.option(
-    "--parallel/--no-parallel",
-    default=False,
-    help="""The parallel argument controls whether or not
-to use multiple GPUs when they are available""",
-)
-@click.option(
-    "--normalize/--no-normalize",
-    default=True,
-    help="""The normalize argument controls whether or not, the
-loaded images will be normalized using the arcsinh function""",
-)
-@click.option(
-    "--transform/--no-transform",
-    default=True,
-    help="""If True, the training images are passed through a
-series of random transformations""",
-)
->>>>>>> ad18f84f
 def train(**kwargs):
     """Runs the training procedure using MLFlow."""
 
@@ -159,15 +86,9 @@
         model.load_state_dict(torch.load(args["model_state"]))
 
     # Define the optimizer and criterion
-<<<<<<< HEAD
     optimizer = opt.SGD(model.parameters(), lr=args['lr'],
                         momentum=args['momentum'],
                         nesterov=args['nesterov'])
-=======
-    optimizer = opt.SGD(
-        model.parameters(), lr=args["lr"], momentum=args["momentum"]
-    )
->>>>>>> ad18f84f
     criterion = nn.MSELoss()
 
     # Create a DataLoader factory based on command-line args
@@ -187,7 +108,6 @@
         )
 
     # Generate the DataLoaders and log the train/devel/test split sizes
-<<<<<<< HEAD
     splits = ('train', 'devel', 'test')
     datasets = {k: FITSDataset(
         data_dir=args['data_dir'],
@@ -200,23 +120,6 @@
         transform=T if k == 'train' else None,
         expand_factor=args['expand_data'] if k == 'train' else 1,
         split=k) for k in splits}
-=======
-    splits = ("train", "devel", "test")
-    datasets = {
-        k: FITSDataset(
-            data_dir=args["data_dir"],
-            slug=args["split_slug"],
-            cutout_size=args["cutout_size"],
-            channels=args["channels"],
-            normalize=args["normalize"],
-            label_col=args["target_metric"],
-            transform=T if k == "train" else None,
-            expand_factor=args["expand_data"] if k == "train" else 1,
-            split=k,
-        )
-        for k in splits
-    }
->>>>>>> ad18f84f
     loaders = {k: loader_factory(v) for k, v in datasets.items()}
     args["splits"] = {k: len(v.dataset) for k, v in loaders.items()}
 
@@ -245,7 +148,6 @@
         mlflow.log_artifact(model_path)
 
         # Visualize spatial transformation
-<<<<<<< HEAD
         if args['model_type'] != 'vgg16':
             if hasattr(model, 'spatial_transform') or \
                     hasattr(model.module, 'spatial_transform'):
@@ -258,24 +160,6 @@
 
                 # Log output directory as an artifact
                 mlflow.log_artifacts(output_dir)
-=======
-        if hasattr(model, "spatial_transform") or hasattr(
-            model.module, "spatial_transform"
-        ):
-            output_dir = Path("output") / slug
-            output_dir.mkdir(parents=True, exist_ok=True)
-            nrow = round(math.sqrt(args["batch_size"]))
-            visualize_spatial_transform(
-                model,
-                loaders["devel"],
-                output_dir,
-                device=args["device"],
-                nrow=nrow,
-            )
-
-        # Log output directory as an artifact
-        mlflow.log_artifacts(output_dir)
->>>>>>> ad18f84f
 
 
 if __name__ == "__main__":
