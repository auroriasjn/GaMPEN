--- conflicted
+++ resolved
@@ -10,9 +10,6 @@
 
 def test_ggt():
     cls = model_factory("ggt")
-<<<<<<< HEAD
-    model = cls(169, 1, 1)
-=======
     model = cls(169, 1, 1, dropout=0.0)
     print(model)
 
@@ -20,21 +17,11 @@
 def test_ggt_dropout():
     cls = model_factory("ggt")
     model = cls(169, 1, 1, dropout=0.5)
->>>>>>> 78ba2b3d
     print(model)
 
 
 def test_ggt_no_gconv():
     cls = model_factory("ggt_no_gconv")
-<<<<<<< HEAD
-    model = cls(169, 1, 1)
-    print(model)
-
-
-def test_vgg16():
-    cls = model_factory("vgg16")
-    model = cls(169, 1, 1, pretrained=False)
-=======
     model = cls(169, 1, 1, dropout=0.0)
     print(model)
 
@@ -101,20 +88,13 @@
     model = cls(
         169, 1, 1, dropout=0.0, pretrained=True, use_spatial_transformer=True
     )
->>>>>>> 78ba2b3d
     print(model)
 
 
 @pytest.mark.skip(reason="requires network connection")
-<<<<<<< HEAD
-def test_vgg16_pretrained():
-    cls = model_factory("vgg16")
-    model = cls(169, 1, 1, pretrained=True)
-=======
 def test_vgg_dropout_stn_pretrained():
     cls = model_factory("vgg")
     model = cls(
         169, 1, 1, dropout=0.5, pretrained=True, use_spatial_transformer=True
     )
->>>>>>> 78ba2b3d
     print(model)