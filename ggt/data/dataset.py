--- conflicted
+++ resolved
@@ -21,24 +21,9 @@
     """Dataset from FITS files. Pre-caches FITS files as PyTorch tensors to
     improve data load speed."""
 
-<<<<<<< HEAD
     def __init__(self, data_dir, slug=None, split=None, channels=1,
                  cutout_size=167, label_col='bt_g', normalize=True,
                  transform=None, expand_factor=1, repeat_dims=False):
-=======
-    def __init__(
-        self,
-        data_dir,
-        slug=None,
-        split=None,
-        channels=1,
-        cutout_size=167,
-        label_col="bt_g",
-        normalize=True,
-        transform=None,
-        expand_factor=1,
-    ):
->>>>>>> ad18f84f
 
         # Set data directory
         self.data_dir = Path(data_dir)
