--- conflicted
+++ resolved
@@ -1,10 +1,6 @@
 import torch
 from pathlib import Path
 
-<<<<<<< HEAD
-from .ggt import GGT, GGTNoGConv
-from .vgg import VGG
-=======
 from .ggt import GGT
 from .ggt_no_gcov import GGT_no_gconv
 from .vgg import vgg16
@@ -12,7 +8,6 @@
 from .vgg16_w_stn_drp_2 import vgg16_w_stn_drp_2
 from .vgg16_w_stn_at_drp import vgg16_w_stn_at_drp
 from .vgg16_w_stn_oc_drp import vgg16_w_stn_oc_drp
->>>>>>> c5065a76
 
 
 def model_stats(model):
@@ -23,12 +18,6 @@
 def model_factory(modeltype):
     if modeltype.lower() == "ggt":
         return GGT
-<<<<<<< HEAD
-    elif modeltype.lower() == "ggt_no_gconv":
-        return GGTNoGConv
-    elif modeltype.lower() == "vgg":
-        return VGG
-=======
     elif modeltype.lower() == "vgg16":
         return vgg16
     elif modeltype.lower() == "ggt_no_gconv":
@@ -44,7 +33,6 @@
         return vgg16_w_stn_at_drp
     elif modeltype.lower() == "vgg16_w_stn_oc_drp":
         return vgg16_w_stn_oc_drp
->>>>>>> c5065a76
     else:
         raise ValueError("Model type {} does not exist.".format(modeltype))
 
