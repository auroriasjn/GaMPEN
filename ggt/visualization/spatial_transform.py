# -*- coding: utf-8 -*-
import click
import logging
from pathlib import Path

import matplotlib.pyplot as plt
import matplotlib
import torch
import torchvision

from ggt.data import FITSDataset, get_data_loader
from ggt.models import model_factory
from ggt.utils import discover_devices, tensor_to_numpy


def visualize_spatial_transform(
    model,
    loader,
    output_dir,
    device="cpu",
    nrow=6,
    return_grids=False,
    matplotlib_backend="agg",
):

    # Turn off gradients
    with torch.no_grad():
        # Retrieve a batch from the dataloader
        data = next(iter(loader))[0].to(device)

        # Bring the batch onto the CPU
        in_tensor = data.cpu()

        # Execute the predicted spatial transformation
        if hasattr(model, "spatial_transform"):
            out_tensor = model.spatial_transform(data).cpu()
        elif hasattr(model.module, "spatial_transform"):
            out_tensor = model.module.spatial_transform(data).cpu()
        else:
            raise ValueError("Model does not have a spatial_transform method")

        # Make grids
        in_grid = tensor_to_numpy(
            torchvision.utils.make_grid(
                in_tensor[: nrow * nrow, :, :, :], nrow=nrow, pad_value=1
            )
        )
        out_grid = tensor_to_numpy(
            torchvision.utils.make_grid(
                out_tensor[: nrow * nrow, :, :, :], nrow=nrow, pad_value=1
            )
        )

        # If requested, return the grids
        if return_grids:
            return in_grid, out_grid

        if matplotlib_backend is not None:
            matplotlib.use(matplotlib_backend)

        # Show the results and save them to disk
        plt.figure(figsize=(15, 15), dpi=250)
        plt.imshow(in_grid)
        plt.savefig(output_dir / "stn-in_grid.png")

        plt.figure(figsize=(15, 15), dpi=250)
        plt.imshow(out_grid)
        plt.savefig(output_dir / "stn-out_grid.png")

    # Return the output directory containing the images
    return output_dir


@click.command()
@click.option(
    "--model_type",
<<<<<<< HEAD
    type=click.Choice(["ggt", "ggt_no_gconv", "vgg"], case_sensitive=False),
=======
    type=click.Choice(
        ["ggt", "vgg16", "ggt_no_gconv", "vgg16_w_stn", "vgg16_w_stn_drp"],
        case_sensitive=False,
    ),
>>>>>>> c5065a76
    default="ggt",
)
@click.option("--model_path", type=click.Path(exists=True), required=True)
@click.option("--cutout_size", type=int, default=167)
@click.option("--channels", type=int, default=1)
@click.option("--n_out", type=int, default=1)
@click.option("--data_dir", type=click.Path(exists=True), required=True)
@click.option("--split_slug", type=str, required=True)
@click.option(
    "--split", type=click.Choice(["train", "devel", "test"]), default="devel"
)
@click.option("--batch_size", type=int, default=36)
@click.option("--nrow", type=int, default=6)
@click.option("--n_workers", type=int, default=8)
@click.option("--normalize/--no-normalize", default=True)
@click.option("--dropout", type=float, default=0.0)
def main(
    model_type,
    model_path,
    cutout_size,
    channels,
    n_out,
    data_dir,
    split_slug,
    split,
    batch_size,
    nrow,
    n_workers,
    normalize,
    dropout,
):
    """Visualize the transformation performed by the spatial transformer
    module.
    """

    # Select the target device
    device = discover_devices()

    # Create the model given model_type
    cls = model_factory(model_type)
    model_args = {
        "cutout_size": cutout_size,
        "channels": channels,
        "n_out": n_out,
<<<<<<< HEAD
        "dropout": dropout,
    }

=======
    }

    if model_type == "vgg16_w_stn_drp":
        model_args["dropout"] = "True"

>>>>>>> c5065a76
    model = cls(**model_args)
    model = model.to(device)

    # Load the model from a saved state if provided
    model.load_state_dict(torch.load(model_path))

    # Build a DataLoader to pull a batch from the desired split
    dataset = FITSDataset(
        data_dir=data_dir, slug=split_slug, normalize=normalize, split=split
    )
    loader = get_data_loader(
        dataset, batch_size=batch_size, n_workers=n_workers
    )

    # Determine output filepath
    basename = Path(model_path).stem
    output_dir = Path("output") / basename
    output_dir.mkdir(parents=True, exist_ok=True)

    # Generate the visualizations
    visualize_spatial_transform(model, loader, output_dir, device, nrow)


if __name__ == "__main__":
    log_fmt = "%(asctime)s - %(name)s - %(levelname)s - %(message)s"
    logging.basicConfig(level=logging.INFO, format=log_fmt)

    main()<|MERGE_RESOLUTION|>--- conflicted
+++ resolved
@@ -74,14 +74,10 @@
 @click.command()
 @click.option(
     "--model_type",
-<<<<<<< HEAD
-    type=click.Choice(["ggt", "ggt_no_gconv", "vgg"], case_sensitive=False),
-=======
     type=click.Choice(
         ["ggt", "vgg16", "ggt_no_gconv", "vgg16_w_stn", "vgg16_w_stn_drp"],
         case_sensitive=False,
     ),
->>>>>>> c5065a76
     default="ggt",
 )
 @click.option("--model_path", type=click.Path(exists=True), required=True)
@@ -126,17 +122,11 @@
         "cutout_size": cutout_size,
         "channels": channels,
         "n_out": n_out,
-<<<<<<< HEAD
-        "dropout": dropout,
-    }
-
-=======
     }
 
     if model_type == "vgg16_w_stn_drp":
         model_args["dropout"] = "True"
 
->>>>>>> c5065a76
     model = cls(**model_args)
     model = model.to(device)
 
